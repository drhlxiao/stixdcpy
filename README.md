--- conflicted
+++ resolved
@@ -11,11 +11,8 @@
 
 
 # Installation
-<<<<<<< HEAD
+
 Install from pypi:
-=======
-Install from pypi
->>>>>>> b3916693
 ```sh
 pip install stixdcpy
 ```
