# What is stixdcpy? 
stixdcpy is a python package that facilitates access and analysis of STIX data. It provides APIs to query and download data from STIX data center (https://datacenter.stix.i4ds.net/) and s a set of tools for visualizing data and performing common analysis tasks.  With stixdcpy, users can query and download the following types of data from STIX data center:

- Quick-look light curves
- Housekeeping data
- Science data
- Energy calibration data
- Auxilary data
- STIX solar flare list



# Installation
```sh
pip install stixdcpy
```
# Or install from stixdcpy github repository
<<<<<<< HEAD
```sh
pip install git+https://github.com/drhlxiao/stixdcpy.git
```
```sh
pip install numpy matplotlib pandas astropy joblib
```
=======
#!pip install git+https://github.com/drhlxiao/stixdcpy.git
!pip install numpy matplotlib pandas astropy joblib

>>>>>>> e358ca3a
# Tutorial and documentation

- [Tutorial](https://github.com/drhlxiao/stixdcpy/blob/master/examples/tutorial.ipynb)
- [Try stixdcpy on Google Colab](https://colab.research.google.com/drive/17fQfbWjL0s0TpblbPL1Ysy_zFXj40FBf?usp=sharing)
- [Documentation](https://drhlxiao.github.io/stixdcpy/)

# Reporting Issues and Contributing
Open an issue on GitHub to report a problem. Pull requests welcome.<|MERGE_RESOLUTION|>--- conflicted
+++ resolved
@@ -15,18 +15,14 @@
 pip install stixdcpy
 ```
 # Or install from stixdcpy github repository
-<<<<<<< HEAD
+
 ```sh
 pip install git+https://github.com/drhlxiao/stixdcpy.git
 ```
 ```sh
 pip install numpy matplotlib pandas astropy joblib
 ```
-=======
-#!pip install git+https://github.com/drhlxiao/stixdcpy.git
-!pip install numpy matplotlib pandas astropy joblib
 
->>>>>>> e358ca3a
 # Tutorial and documentation
 
 - [Tutorial](https://github.com/drhlxiao/stixdcpy/blob/master/examples/tutorial.ipynb)
